--- conflicted
+++ resolved
@@ -2,11 +2,7 @@
 import sys
 import sqlite3
 import os
-<<<<<<< HEAD
-from .config import get_config
-=======
 from locness_datamanager.config import get_config
->>>>>>> fc955444
 
 CREATE_TABLES_TEMPLATE = """
 CREATE TABLE IF NOT EXISTS rhodamine (
@@ -63,11 +59,7 @@
     longitude REAL
 );
 
-<<<<<<< HEAD
-CREATE TABLE IF NOT EXISTS {summary_table} (
-=======
 CREATE TABLE IF NOT EXISTS underway_summary (
->>>>>>> fc955444
     id INTEGER PRIMARY KEY AUTOINCREMENT,
     datetime_utc INTEGER NOT NULL UNIQUE,
     latitude REAL,
@@ -83,12 +75,8 @@
 CREATE INDEX IF NOT EXISTS idx_ph_datetime_utc ON ph(datetime_utc);
 CREATE INDEX IF NOT EXISTS idx_tsg_datetime_utc ON tsg(datetime_utc);
 CREATE INDEX IF NOT EXISTS idx_gps_datetime_utc ON gps(datetime_utc);
-<<<<<<< HEAD
-CREATE INDEX IF NOT EXISTS idx_{summary_table}_datetime_utc ON {summary_table}(datetime_utc);
-=======
 CREATE INDEX IF NOT EXISTS idx_underway_summary_datetime_utc ON underway_summary(datetime_utc);
 PRAGMA journal_mode=WAL;
->>>>>>> fc955444
 """
     
 def setup_sqlite_db(db_path):
@@ -106,12 +94,7 @@
     
     conn = sqlite3.connect(db_path)
     # Enable WAL mode for concurrency
-<<<<<<< HEAD
-    conn.executescript(create_tables_sql)
-    conn.execute('PRAGMA journal_mode=WAL;')
-=======
-    conn.executescript(CREATE_TABLES)
->>>>>>> fc955444
+    conn.executescript(CREATE_TABLES_TEMPLATE)
     print(f"SQLite database initialized at {db_path} (WAL mode enabled)")
     print(f"Summary table name: {summary_table}")
     conn.close()
